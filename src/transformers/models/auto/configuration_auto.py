--- conflicted
+++ resolved
@@ -273,11 +273,8 @@
         ("rt_detr_v2", "RTDetrV2Config"),
         ("rwkv", "RwkvConfig"),
         ("sam", "SamConfig"),
-<<<<<<< HEAD
+        ("sam_vision_model", "SamVisionConfig"),
         ("sam_hq", "SamHQConfig"),
-=======
-        ("sam_vision_model", "SamVisionConfig"),
->>>>>>> bc2dea3f
         ("seamless_m4t", "SeamlessM4TConfig"),
         ("seamless_m4t_v2", "SeamlessM4Tv2Config"),
         ("segformer", "SegformerConfig"),
@@ -635,11 +632,6 @@
         ("rt_detr_v2", "RT-DETRv2"),
         ("rwkv", "RWKV"),
         ("sam", "SAM"),
-<<<<<<< HEAD
-        ("sam_hq", "SAM-HQ"),
-=======
-        ("sam_vision_model", "SamVisionModel"),
->>>>>>> bc2dea3f
         ("seamless_m4t", "SeamlessM4T"),
         ("seamless_m4t_v2", "SeamlessM4Tv2"),
         ("segformer", "SegFormer"),
